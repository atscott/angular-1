{
  "name": "angular-ui-router",
  "description": "State-based routing for AngularJS",
<<<<<<< HEAD
  "version": "0.2.18",
=======
  "version": "1.0.0alpha0",
>>>>>>> e7a3481f
  "homepage": "http://angular-ui.github.com/",
  "contributors": [
    {
      "name": "Nate Abele",
      "email": "nate@radify.io",
<<<<<<< HEAD
      "web": "https://github.com/nateabele"
=======
      "web": "https://radify.io"
    },
    {
      "name": "Chris Thielen",
      "web": "https://github.com/christopherthielen"
>>>>>>> e7a3481f
    },
    {
      "name": "Chris Thielen",
      "email": "christhielen@gmail.com",
      "web": "https://github.com/christopherthielen"
    },
    {
      "name": "Tim Kindberg",
      "web": "https://github.com/timkindberg"
    },
    {
      "name": "Karsten Sperling",
      "web": "https://github.com/ksperling"
    }
  ],
  "maintainers": [
    {
      "name": "AngularUI",
      "web": "https://github.com/angular-ui?tab=members"
    }
  ],
  "repository": {
    "type": "git",
    "url": "https://github.com/angular-ui/ui-router.git"
  },
  "bugs": {
    "url": "https://github.com/angular-ui/ui-router/issues"
  },
  "license": "MIT",
  "licenses": [
    {
      "type": "MIT",
      "url": "https://github.com/angular-ui/ui-router/blob/master/LICENSE"
    }
  ],
  "dependencies": {
<<<<<<< HEAD
    "angular": "^1.0.8"
  },
  "devDependencies": {
    "faithful-exec": "~0.1.0",
    "grunt": "~0.4.1",
    "grunt-contrib-clean": "~0.5.0",
    "grunt-contrib-concat": "~0.3.0",
    "grunt-contrib-connect": "~0.7.1",
    "grunt-contrib-jshint": "~0.8.0",
    "grunt-contrib-uglify": "~0.4.0",
    "grunt-contrib-watch": "~0.5.3",
    "grunt-conventional-changelog": "~1.1.0",
    "grunt-karma": "~0.6.2",
    "grunt-ngdocs": "~0.2.5",
    "karma": "~0.10.4",
    "karma-chrome-launcher": "~0.1.0",
    "karma-coffee-preprocessor": "~0.1.0",
    "karma-firefox-launcher": "~0.1.0",
    "karma-html2js-preprocessor": "~0.1.0",
    "karma-jasmine": "~0.1.3",
    "karma-phantomjs-launcher": "~0.1.0",
    "karma-requirejs": "~0.2.0",
    "karma-script-launcher": "~0.1.0",
    "load-grunt-tasks": "~0.4.0",
    "phantomjs-polyfill": "0.0.1",
    "requirejs": "^2.1.22",
    "shelljs": "~0.2.6"
=======
    "angular": "^1.2"
  },
  "devDependencies": {
    "babel-core": "^5.8.14",
    "es6-module-loader": "^0.17.3",
    "faithful-exec": "~0.1.0",
    "grunt": "~0.4.1",
    "grunt-contrib-clean": "~0.5.0",
    "grunt-contrib-connect": "~0.7.1",
    "grunt-contrib-uglify": "~0.4.0",
    "grunt-contrib-watch": "~0.5.3",
    "grunt-conventional-changelog": "~1.1.0",
    "grunt-karma": "~0.11.2",
    "grunt-ngdocs": "~0.1.7",
    "grunt-shell": "^1.1.2",
    "grunt-ts": "^4.2.0",
    "grunt-webpack": "^1.0.10",
    "jasmine-core": "~2.3.4",
    "jsdoc": "git://github.com/jsdoc3/jsdoc.git#v3.2.2",
    "karma": "~0.12.0",
    "karma-chrome-launcher": "~0.1.0",
    "karma-jasmine": "~0.3.6",
    "karma-phantomjs-launcher": "~0.1.0",
    "karma-script-launcher": "~0.1.0",
    "karma-systemjs": "^0.7.2",
    "load-grunt-tasks": "~0.4.0",
    "phantomjs-polyfill": "0.0.1",
    "shelljs": "~0.2.6",
    "systemjs": "^0.18.4",
    "tslint": "=2.5.0",
    "typedoc": "git://github.com/christopherthielen/typedoc.git#v0.3-uirouter",
    "typescript": "=1.7.3",
    "webpack": "1.x",
    "webpack-dev-server": "1.x"
>>>>>>> e7a3481f
  },
  "main": "release/angular-ui-router.js"
}<|MERGE_RESOLUTION|>--- conflicted
+++ resolved
@@ -1,25 +1,17 @@
 {
   "name": "angular-ui-router",
   "description": "State-based routing for AngularJS",
-<<<<<<< HEAD
-  "version": "0.2.18",
-=======
   "version": "1.0.0alpha0",
->>>>>>> e7a3481f
   "homepage": "http://angular-ui.github.com/",
   "contributors": [
     {
       "name": "Nate Abele",
       "email": "nate@radify.io",
-<<<<<<< HEAD
-      "web": "https://github.com/nateabele"
-=======
       "web": "https://radify.io"
     },
     {
       "name": "Chris Thielen",
       "web": "https://github.com/christopherthielen"
->>>>>>> e7a3481f
     },
     {
       "name": "Chris Thielen",
@@ -56,35 +48,6 @@
     }
   ],
   "dependencies": {
-<<<<<<< HEAD
-    "angular": "^1.0.8"
-  },
-  "devDependencies": {
-    "faithful-exec": "~0.1.0",
-    "grunt": "~0.4.1",
-    "grunt-contrib-clean": "~0.5.0",
-    "grunt-contrib-concat": "~0.3.0",
-    "grunt-contrib-connect": "~0.7.1",
-    "grunt-contrib-jshint": "~0.8.0",
-    "grunt-contrib-uglify": "~0.4.0",
-    "grunt-contrib-watch": "~0.5.3",
-    "grunt-conventional-changelog": "~1.1.0",
-    "grunt-karma": "~0.6.2",
-    "grunt-ngdocs": "~0.2.5",
-    "karma": "~0.10.4",
-    "karma-chrome-launcher": "~0.1.0",
-    "karma-coffee-preprocessor": "~0.1.0",
-    "karma-firefox-launcher": "~0.1.0",
-    "karma-html2js-preprocessor": "~0.1.0",
-    "karma-jasmine": "~0.1.3",
-    "karma-phantomjs-launcher": "~0.1.0",
-    "karma-requirejs": "~0.2.0",
-    "karma-script-launcher": "~0.1.0",
-    "load-grunt-tasks": "~0.4.0",
-    "phantomjs-polyfill": "0.0.1",
-    "requirejs": "^2.1.22",
-    "shelljs": "~0.2.6"
-=======
     "angular": "^1.2"
   },
   "devDependencies": {
@@ -119,7 +82,6 @@
     "typescript": "=1.7.3",
     "webpack": "1.x",
     "webpack-dev-server": "1.x"
->>>>>>> e7a3481f
   },
   "main": "release/angular-ui-router.js"
 }