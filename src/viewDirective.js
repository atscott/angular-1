/**
 * @ngdoc directive
 * @name ui.router.state.directive:ui-view
 *
 * @requires ui.router.state.$state
 * @requires $compile
 * @requires $controller
 * @requires $injector
 * @requires ui.router.state.$uiViewScroll
 * @requires $document
 *
 * @restrict ECA
 *
 * @description
 * The ui-view directive tells $state where to place your templates.
 *
 * @param {string=} name A view name. The name should be unique amongst the other views in the
 * same state. You can have views of the same name that live in different states.
 *
 * @param {string=} autoscroll It allows you to set the scroll behavior of the browser window
 * when a view is populated. By default, $anchorScroll is overridden by ui-router's custom scroll
 * service, {@link ui.router.state.$uiViewScroll}. This custom service let's you
 * scroll ui-view elements into view when they are populated during a state activation.
 *
 * *Note: To revert back to old [`$anchorScroll`](http://docs.angularjs.org/api/ng.$anchorScroll)
 * functionality, call `$uiViewScrollProvider.useAnchorScroll()`.*
 *
 * @param {string=} onload Expression to evaluate whenever the view updates.
 *
 * @example
 * A view can be unnamed or named.
 * <pre>
 * <!-- Unnamed -->
 * <div ui-view></div>
 *
 * <!-- Named -->
 * <div ui-view="viewName"></div>
 * </pre>
 *
 * You can only have one unnamed view within any template (or root html). If you are only using a
 * single view and it is unnamed then you can populate it like so:
 * <pre>
 * <div ui-view></div>
 * $stateProvider.state("home", {
 *   template: "<h1>HELLO!</h1>"
 * })
 * </pre>
 *
 * The above is a convenient shortcut equivalent to specifying your view explicitly with the {@link ui.router.state.$stateProvider#views `views`}
 * config property, by name, in this case an empty name:
 * <pre>
 * $stateProvider.state("home", {
 *   views: {
 *     "": {
 *       template: "<h1>HELLO!</h1>"
 *     }
 *   }
 * })
 * </pre>
 *
 * But typically you'll only use the views property if you name your view or have more than one view
 * in the same template. There's not really a compelling reason to name a view if its the only one,
 * but you could if you wanted, like so:
 * <pre>
 * <div ui-view="main"></div>
 * </pre>
 * <pre>
 * $stateProvider.state("home", {
 *   views: {
 *     "main": {
 *       template: "<h1>HELLO!</h1>"
 *     }
 *   }
 * })
 * </pre>
 *
 * Really though, you'll use views to set up multiple views:
 * <pre>
 * <div ui-view></div>
 * <div ui-view="chart"></div>
 * <div ui-view="data"></div>
 * </pre>
 *
 * <pre>
 * $stateProvider.state("home", {
 *   views: {
 *     "": {
 *       template: "<h1>HELLO!</h1>"
 *     },
 *     "chart": {
 *       template: "<chart_thing/>"
 *     },
 *     "data": {
 *       template: "<data_thing/>"
 *     }
 *   }
 * })
 * </pre>
 *
 * Examples for `autoscroll`:
 *
 * <pre>
 * <!-- If autoscroll present with no expression,
 *      then scroll ui-view into view -->
 * <ui-view autoscroll/>
 *
 * <!-- If autoscroll present with valid expression,
 *      then scroll ui-view into view if expression evaluates to true -->
 * <ui-view autoscroll='true'/>
 * <ui-view autoscroll='false'/>
 * <ui-view autoscroll='scopeVariable'/>
 * </pre>
 */
<<<<<<< HEAD
$ViewDirective.$inject = ['$state', '$view', '$injector', '$uiViewScroll'];
function $ViewDirective(   $state,   $view,   $injector,   $uiViewScroll) {

  var views = {};
=======
$ViewDirective.$inject = ['$state', '$injector', '$uiViewScroll', '$interpolate'];
function $ViewDirective(   $state,   $injector,   $uiViewScroll,   $interpolate) {
>>>>>>> 753efee0

  function getService() {
    return ($injector.has) ? function(service) {
      return $injector.has(service) ? $injector.get(service) : null;
    } : function(service) {
      try {
        return $injector.get(service);
      } catch (e) {
        return null;
      }
    };
  }

  var service = getService(),
      $animator = service('$animator'),
      $animate = service('$animate');

  // Returns a set of DOM manipulation functions based on which Angular version
  // it should use
  function getRenderer(attrs, scope) {
    var statics = function() {
      return {
        enter: function (element, target, cb) { target.after(element); cb(); },
        leave: function (element, cb) { element.remove(); cb(); }
      };
    };

    if ($animate) {
      return {
        enter: function(element, target, cb) {
          var promise = $animate.enter(element, null, target, cb);
          if (promise && promise.then) promise.then(cb);
        },
        leave: function(element, cb) {
          var promise = $animate.leave(element, cb);
          if (promise && promise.then) promise.then(cb);
        }
      };
    }

    if ($animator) {
      var animate = $animator && $animator(scope, attrs);

      return {
        enter: function(element, target, cb) {animate.enter(element, null, target); cb(); },
        leave: function(element, cb) { animate.leave(element); cb(); }
      };
    }

    return statics();
  }

  var directive = {
    restrict: 'ECA',
    terminal: true,
    priority: 400,
    transclude: 'element',
    compile: function (tElement, tAttrs, $transclude) {
      return function (scope, $element, attrs) {
        var previousEl, currentEl, currentScope, latestLocals, unregister,
            onloadExp     = attrs.onload || '',
            autoScrollExp = attrs.autoscroll,
            renderer      = getRenderer(attrs, scope),
            viewConfig    = {},
            inherited     = $element.inheritedData('$uiView');

        updateView(true);



        var viewData = { name: inherited ? inherited.name + "." + name : name };
        $element.data('$uiView', viewData);

        unregister = $view.register(viewData.name, function(config) {
          var nothingToDo = (config === viewConfig) || (config && viewConfig && (
            config.controller === viewConfig.controller &&
            config.template   === viewConfig.template &&
            config.locals     === viewConfig.locals
          ));
          if (nothingToDo) return;

          updateView(false, config);
        });


        scope.$on("$destroy", function() {
          unregister();
        });

        if (!viewConfig) updateView(false);





        function cleanupLastView() {
          if (previousEl) {
            previousEl.remove();
            previousEl = null;
          }

          if (currentScope) {
            currentScope.$destroy();
            currentScope = null;
          }

          if (currentEl) {
            renderer.leave(currentEl, function() {
              previousEl = null;
            });

            previousEl = currentEl;
            currentEl = null;
          }
        }

        function updateView(firstTime, config) {
          var newScope,
<<<<<<< HEAD
              name            = getUiViewName(attrs, $element.inheritedData('$uiView')),
              previousLocals  = viewConfig && viewConfig.locals;
=======
              name            = getUiViewName(scope, attrs, $element, $interpolate),
              previousLocals  = name && $state.$current && $state.$current.locals[name];
>>>>>>> 753efee0

          if (!firstTime && previousLocals === latestLocals) return; // nothing to do
          newScope = scope.$new();
          latestLocals = $state.$current.locals[name];

          var clone = $transclude(newScope, function(clone) {
            renderer.enter(clone, $element, function onUiViewEnter() {
              if(currentScope) {
                currentScope.$emit('$viewContentAnimationEnded');
              }

              if (angular.isDefined(autoScrollExp) && !autoScrollExp || scope.$eval(autoScrollExp)) {
                $uiViewScroll(clone);
              }
            });
            cleanupLastView();
          });

          latestLocals = viewConfig.locals;

          currentEl = clone;
          currentScope = newScope;
          /**
           * @ngdoc event
           * @name ui.router.state.directive:ui-view#$viewContentLoaded
           * @eventOf ui.router.state.directive:ui-view
           * @eventType emits on ui-view directive scope
           * @description           *
           * Fired once the view is **loaded**, *after* the DOM is rendered.
           *
           * @param {Object} event Event object.
           */
          currentScope.$emit('$viewContentLoaded', viewConfig);
          currentScope.$eval(onloadExp);
        }
      };
    }
  };

  return directive;
}

$ViewDirectiveFill.$inject = ['$compile', '$controller', '$state', '$interpolate'];
function $ViewDirectiveFill (  $compile,   $controller,   $state,   $interpolate) {
  return {
    restrict: 'ECA',
    priority: -400,
    compile: function (tElement) {
      var initial = tElement.html();
<<<<<<< HEAD
=======
      return function (scope, $element, attrs) {
        var current = $state.$current,
            name = getUiViewName(scope, attrs, $element, $interpolate),
            locals  = current && current.locals[name];
>>>>>>> 753efee0

      return function (scope, $element) {
        var locals = $element.data('$uiView').locals;

        if (!locals) return;

        $element.html(locals.$template || initial);

        var link = $compile($element.contents());

        if (locals.$$controller) {
          var controller = $controller(locals.$$controller, extend(locals, { $scope: scope }));
          if (locals.$$controllerAs) scope[locals.$$controllerAs] = controller;

          $element.data('$ngControllerController', controller);
          $element.children().data('$ngControllerController', controller);
        }

        link(scope);
      };
    }
  };
}

/**
 * Shared ui-view code for both directives:
 * Given scope, element, and its attributes, return the view's name
 */
function getUiViewName(scope, attrs, element, $interpolate) {
  var name = $interpolate(attrs.uiView || attrs.name || '')(scope);
  var inherited = element.inheritedData('$uiView');
  return name.indexOf('@') >= 0 ?  name :  (name + '@' + (inherited ? inherited.state.name : ''));
}

angular.module('ui.router.state').directive('uiView', $ViewDirective);
angular.module('ui.router.state').directive('uiView', $ViewDirectiveFill);<|MERGE_RESOLUTION|>--- conflicted
+++ resolved
@@ -111,15 +111,10 @@
  * <ui-view autoscroll='scopeVariable'/>
  * </pre>
  */
-<<<<<<< HEAD
-$ViewDirective.$inject = ['$state', '$view', '$injector', '$uiViewScroll'];
-function $ViewDirective(   $state,   $view,   $injector,   $uiViewScroll) {
+$ViewDirective.$inject = ['$state', '$view', '$injector', '$uiViewScroll', '$interpolate'];
+function $ViewDirective(   $state,   $view,   $injector,   $uiViewScroll,   $interpolate) {
 
   var views = {};
-=======
-$ViewDirective.$inject = ['$state', '$injector', '$uiViewScroll', '$interpolate'];
-function $ViewDirective(   $state,   $injector,   $uiViewScroll,   $interpolate) {
->>>>>>> 753efee0
 
   function getService() {
     return ($injector.has) ? function(service) {
@@ -238,13 +233,8 @@
 
         function updateView(firstTime, config) {
           var newScope,
-<<<<<<< HEAD
-              name            = getUiViewName(attrs, $element.inheritedData('$uiView')),
+              name            = getUiViewName(scope, attrs, $element, $interpolate),
               previousLocals  = viewConfig && viewConfig.locals;
-=======
-              name            = getUiViewName(scope, attrs, $element, $interpolate),
-              previousLocals  = name && $state.$current && $state.$current.locals[name];
->>>>>>> 753efee0
 
           if (!firstTime && previousLocals === latestLocals) return; // nothing to do
           newScope = scope.$new();
@@ -294,13 +284,6 @@
     priority: -400,
     compile: function (tElement) {
       var initial = tElement.html();
-<<<<<<< HEAD
-=======
-      return function (scope, $element, attrs) {
-        var current = $state.$current,
-            name = getUiViewName(scope, attrs, $element, $interpolate),
-            locals  = current && current.locals[name];
->>>>>>> 753efee0
 
       return function (scope, $element) {
         var locals = $element.data('$uiView').locals;
