--- conflicted
+++ resolved
@@ -89,7 +89,6 @@
   // Because order of search parameters is irrelevant, we can add our own search
   // parameters to the end of the new pattern. Parse the new pattern by itself
   // and then join the bits together, but it's much easier to do this on a string level.
-<<<<<<< HEAD
   $UrlMatcherFactory.$$init();
   var UrlMatcherChild = function() {};
   UrlMatcherChild.prototype = this;
@@ -97,9 +96,7 @@
   child.parent = this;
   $UrlMatcherFactory.$$instance.call(child, pattern, config);
   return child;
-=======
-  return new $$UrlMatcherFactoryProvider.compile(this.sourcePath + pattern + this.sourceSearch, config);
->>>>>>> 753efee0
+//  return new $$UrlMatcherFactoryProvider.compile(this.sourcePath + pattern + this.sourceSearch, config);
 };
 
 UrlMatcher.prototype.toString = function () {
@@ -255,14 +252,7 @@
     return (!param || !values[key]) ? '' : encodeURIComponent(param.type.encode(value));
   }));
 
-<<<<<<< HEAD
   var query = [];
-=======
-    if (!isDefined(value) && (segments[i] === '/' && segments[i + 1] === '/')) continue;
-    if (value != null) result += encodeURIComponent(cfg.type.encode(value));
-    result += segments[i + 1];
-  }
->>>>>>> 753efee0
 
   forEach(this.search, function(key) {
     var value = values[key], param = self.params[key];
@@ -272,18 +262,11 @@
       query.push(key + '=' + encodeURIComponent(param ? param.type.encode(value) : value));
       return;
     }
-<<<<<<< HEAD
     if (param) value = value.map(param.type.encode);
     query.push(key + '[]=' + value.map(encodeURIComponent).join('&' + key + '[]='));
   });
 
   return query.length > 0 ? result + "?" + (query.join('&').replace(/&{2,}/g, '&')) : result;
-=======
-    result += (search ? '&' : '?') + param + '=' + (array ? value : encodeURIComponent(value));
-    search = true;
-  }
-  return result.replace('//', '/');
->>>>>>> 753efee0
 };
 
 UrlMatcher.prototype.$types = {};
