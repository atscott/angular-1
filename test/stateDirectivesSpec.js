describe('uiStateRef', function() {

  var el, template, scope, document;

  beforeEach(module('ui.router'));

  beforeEach(module(function($stateProvider) {
    $stateProvider.state('top', {
      url: ''
    }).state('contacts', {
      url: '/contacts',
      template: '<a ui-sref=".item({ id: 5 })" class="item">Person</a> <ui-view></ui-view>'
    }).state('contacts.item', {
      url: '/:id',
      template: '<a ui-sref=".detail" class="item-detail">Detail</a> | <a ui-sref="^" class="item-parent">Parent</a> | <ui-view></ui-view>'
    }).state('contacts.item.detail', {
      template: '<div class="title">Detail</div> | <a ui-sref="^" class="item-parent2">Item</a>'
    });
  }));

  beforeEach(inject(function($document) {
    document = $document[0];
  }));

  function triggerClick(el, options) {
    options = angular.extend({
      metaKey:  false,
      ctrlKey:  false,
      shiftKey: false,
      altKey:   false,
      button:   0
    }, options || {});

    var e = document.createEvent("MouseEvents");
    e.initMouseEvent(
      "click", // typeArg of type DOMString, Specifies the event type.
      true, // canBubbleArg of type boolean, Specifies whether or not the event can bubble.
      true, // cancelableArg of type boolean, Specifies whether or not the event's default action can be prevented.
      undefined, // viewArg of type views::AbstractView, Specifies the Event's AbstractView.
      0, // detailArg of type long, Specifies the Event's mouse click count.
      0, // screenXArg of type long, Specifies the Event's screen x coordinate
      0, // screenYArg of type long, Specifies the Event's screen y coordinate
      0, // clientXArg of type long, Specifies the Event's client x coordinate
      0, // clientYArg of type long, Specifies the Event's client y coordinate
      options.ctrlKey, // ctrlKeyArg of type boolean, Specifies whether or not control key was depressed during the Event.
      options.altKey, // altKeyArg of type boolean, Specifies whether or not alt key was depressed during the Event.
      options.shiftKey, // shiftKeyArg of type boolean, Specifies whether or not shift key was depressed during the Event.
      options.metaKey, // metaKeyArg of type boolean, Specifies whether or not meta key was depressed during the Event.
      options.button, // buttonArg of type unsigned short, Specifies the Event's mouse button.
      null // relatedTargetArg of type EventTarget
    );
    el[0].dispatchEvent(e);
  }

  describe('links with promises', function() {

    it('should update the href when promises on parameters change before scope is applied', inject(function($rootScope, $compile, $q) {
      var defer = $q.defer();
      el = angular.element('<a ui-sref="contacts.item.detail({ id: contact.id })">Details</a>');

      $rootScope.contact = defer.promise;
      defer.resolve({ id: 6 });

      $compile(el)($rootScope);
      $rootScope.$digest();

      // HACK: Promises no longer auto-unwrap in 1.2.x+
      if ($rootScope.contact.$$resolved && $rootScope.contact.$$resolved.value) {
        $rootScope.contact = $rootScope.contact.$$resolved.value;
        $rootScope.$digest();
      }

      expect(el.attr('href')).toBe('#/contacts/6');
    }));
  });

  describe('links', function() {
    var timeoutFlush, el2;

    beforeEach(inject(function($rootScope, $compile, $timeout) {
      el = angular.element('<a ui-sref="contacts.item.detail({ id: contact.id })">Details</a>');
      el2 = angular.element('<a ui-sref="top">Top</a>');
      scope = $rootScope;
      scope.contact = { id: 5 };
      scope.$apply();

      $compile(el)(scope);
      $compile(el2)(scope);
      scope.$digest();

      timeoutFlush = function() {
        try {
          $timeout.flush();
        } catch (e) {
          // Angular 1.0.8 throws 'No deferred tasks to be flushed' if there is nothing in queue.
          // Behave as Angular >=1.1.5 and do nothing in such case.
        }
      }
    }));

    it('should generate the correct href', function() {
      expect(el.attr('href')).toBe('#/contacts/5');
      expect(el2.attr('href')).toBe('#');
    });

    it('should update the href when parameters change', function() {
      expect(el.attr('href')).toBe('#/contacts/5');
      scope.contact.id = 6;
      scope.$apply();
      expect(el.attr('href')).toBe('#/contacts/6');
    });

    it('should allow multi-line attribute values', inject(function($compile, $rootScope) {
      el = angular.element("<a ui-sref=\"contacts.item.detail({\n\tid: $index\n})\">Details</a>");
      $rootScope.$index = 3;
      $rootScope.$apply();

      $compile(el)($rootScope);
      $rootScope.$digest();
      expect(el.attr('href')).toBe('#/contacts/3');
    }));

    it('should transition states when left-clicked', inject(function($state, $stateParams, $q) {
      expect($state.$current.name).toEqual('top');

      triggerClick(el);
      timeoutFlush();
      $q.flush();

      expect($state.current.name).toEqual('contacts.item.detail');
      expect($stateParams).toEqualData({ id: 5 });
    }));

    it('should transition when given a click that contains no data (fake-click)', inject(function($state, $stateParams, $q) {
      expect($state.current.name).toEqual('top');

      triggerClick(el, {
        metaKey:  undefined,
        ctrlKey:  undefined,
        shiftKey: undefined,
        altKey:   undefined,
        button:   undefined
      });
      timeoutFlush();
      $q.flush();

      expect($state.current.name).toEqual('contacts.item.detail');
      expect($stateParams).toEqualData({ id: 5 });
    }));

    it('should not transition states when ctrl-clicked', inject(function($state, $stateParams, $q) {
<<<<<<< HEAD
      expect($state.$current.name).toEqual('');
=======
      expect($state.$current.name).toEqual('top');
>>>>>>> faa2ee9a
      expect($stateParams).toEqualData({});

      triggerClick(el, { ctrlKey: true });
      timeoutFlush();
      $q.flush();
<<<<<<< HEAD

      expect($state.current.name).toEqual('');
      expect($stateParams).toEqualData({});
    }));

    it('should not transition states when meta-clicked', inject(function($state, $stateParams, $q) {
      expect($state.$current.name).toEqual('');
=======
      
      expect($state.current.name).toEqual('top');
      expect($stateParams).toEqualData({ });
    }));

    it('should not transition states when meta-clicked', inject(function($state, $stateParams, $q) {
      expect($state.$current.name).toEqual('top');
>>>>>>> faa2ee9a
      expect($stateParams).toEqualData({});

      triggerClick(el, { metaKey: true });
      timeoutFlush();
      $q.flush();

<<<<<<< HEAD
      expect($state.current.name).toEqual('');
=======
      expect($state.current.name).toEqual('top');
>>>>>>> faa2ee9a
      expect($stateParams).toEqualData({});
    }));

    it('should not transition states when shift-clicked', inject(function($state, $stateParams, $q) {
<<<<<<< HEAD
      expect($state.$current.name).toEqual('');
=======
      expect($state.$current.name).toEqual('top');
>>>>>>> faa2ee9a
      expect($stateParams).toEqualData({});

      triggerClick(el, { shiftKey: true });
      timeoutFlush();
      $q.flush();

<<<<<<< HEAD
      expect($state.current.name).toEqual('');
=======
      expect($state.current.name).toEqual('top');
>>>>>>> faa2ee9a
      expect($stateParams).toEqualData({});
    }));

    it('should not transition states when middle-clicked', inject(function($state, $stateParams, $q) {
<<<<<<< HEAD
      expect($state.$current.name).toEqual('');
=======
      expect($state.$current.name).toEqual('top');
>>>>>>> faa2ee9a
      expect($stateParams).toEqualData({});

      triggerClick(el, { button: 1 });
      timeoutFlush();
      $q.flush();

<<<<<<< HEAD
      expect($state.current.name).toEqual('');
=======
      expect($state.current.name).toEqual('top');
>>>>>>> faa2ee9a
      expect($stateParams).toEqualData({});
    }));

    it('should not transition states when element has target specified', inject(function($state, $stateParams, $q) {
      el.attr('target', '_blank');
      expect($state.$current.name).toEqual('top');

      triggerClick(el);
      timeoutFlush();
      $q.flush();

<<<<<<< HEAD
      expect($state.current.name).toEqual('');
=======
      expect($state.current.name).toEqual('top');
>>>>>>> faa2ee9a
      expect($stateParams).toEqualData({});
    }));

    it('should not transition states if preventDefault() is called in click handler', inject(function($state, $stateParams, $q) {
<<<<<<< HEAD
      expect($state.$current.name).toEqual('');
=======
      expect($state.$current.name).toEqual('top');
>>>>>>> faa2ee9a
      expect($stateParams).toEqualData({});

      el.bind('click', function(e) {
        e.preventDefault();
      });

      triggerClick(el);
      timeoutFlush();
      $q.flush();

<<<<<<< HEAD
      expect($state.current.name).toEqual('');
=======
      expect($state.current.name).toEqual('top');
>>>>>>> faa2ee9a
      expect($stateParams).toEqualData({});
    }));

    it('should allow passing params to current state', inject(function($compile, $rootScope, $state) {
      $state.current.name = 'contacts.item.detail';

      el = angular.element("<a ui-sref=\"{id: $index}\">Details</a>");
      $rootScope.$index = 3;
      $rootScope.$apply();

      $compile(el)($rootScope);
      $rootScope.$digest();
      expect(el.attr('href')).toBe('#/contacts/3');
    }));

    it('should allow multi-line attribute values when passing params to current state', inject(function($compile, $rootScope, $state) {
      $state.current.name = 'contacts.item.detail';

      el = angular.element("<a ui-sref=\"{\n\tid: $index\n}\">Details</a>");
      $rootScope.$index = 3;
      $rootScope.$apply();

      $compile(el)($rootScope);
      $rootScope.$digest();
      expect(el.attr('href')).toBe('#/contacts/3');
    }));
  });

  describe('forms', function() {
    var el, scope;

    beforeEach(inject(function($rootScope, $compile) {
      el = angular.element('<form ui-sref="contacts.item.detail({ id: contact.id })"></form>');
      scope = $rootScope;
      scope.contact = { id: 5 };
      scope.$apply();

      $compile(el)(scope);
      scope.$digest();
    }));

    it('should generate the correct action', function() {
      expect(el.attr('action')).toBe('#/contacts/5');
    });
  });

  describe('relative transitions', function() {

    beforeEach(inject(function($rootScope, $compile, $state) {
      $state.transitionTo("contacts.item", { id: 5 });
      el = angular.element('<a ui-sref=".detail">Details</a>');
      scope = $rootScope;
      scope.$apply();

      $compile(el)(scope);
      template = $compile(angular.element('<div><ui-view></ui-view><div>'))(scope);
      scope.$digest();
    }));

    it('should work', inject(function ($state, $stateParams, $q, $timeout) {
      triggerClick(el);
      $timeout.flush();
      $q.flush();

      expect($state.$current.name).toBe("contacts.item.detail");
      expect($state.params).toEqual({ id: 5 });
    }));

    it('should resolve states from parent uiView', inject(function ($state, $stateParams, $q, $timeout) {
      $state.transitionTo('contacts');
      $q.flush();

      var parentToChild = angular.element(template[0].querySelector('a.item'));
      triggerClick(parentToChild);
      $timeout.flush();
      $q.flush();

      var childToGrandchild = angular.element(template[0].querySelector('a.item-detail'));
      var childToParent = angular.element(template[0].querySelector('a.item-parent'));

      triggerClick(childToGrandchild);
      $timeout.flush();
      $q.flush();

      var grandchildToParent = angular.element(template[0].querySelector('a.item-parent2'));
      expect($state.$current.name).toBe("contacts.item.detail")

      triggerClick(grandchildToParent);
      $timeout.flush();
      $q.flush();
      expect($state.$current.name).toBe("contacts.item");

      $state.transitionTo("contacts.item.detail", { id: 3 });
      triggerClick(childToParent);
      $timeout.flush();
      $q.flush();
      expect($state.$current.name).toBe("contacts");
    }));
  });

  describe('transition options', function() {

    beforeEach(inject(function($rootScope, $compile, $state) {
      el = angular.element('<a ui-sref="contacts.item.detail({ id: contact.id })" ui-sref-opts="{ reload: true, notify: true }">Details</a>');
      scope = $rootScope;
      scope.contact = { id: 5 };

      $compile(el)(scope);
      scope.$digest();
    }));

    it('uses allowed transition options', inject(function($q, $timeout, $state) {
      var transitionOptions;

      spyOn($state, 'go').andCallFake(function(state, params, options) {
        transitionOptions = options;
      });

      triggerClick(el);
      $timeout.flush();

      expect(transitionOptions.reload).toEqual(true);
      expect(transitionOptions.notify).toBeUndefined();
    }));
  });
});

describe('uiSrefActive', function() {
    var el, template, scope, document;

  beforeEach(module('ui.router'));

  beforeEach(module(function($stateProvider) {
    $stateProvider.state('top', {
      url: ''
    }).state('contacts', {
      url: '/contacts',
      views: {
        '@': {
          template: '<a ui-sref=".item({ id: 6 })" ui-sref-active="active">Contacts</a>'
        }
      }
    }).state('contacts.item', {
      url: '/:id',
    }).state('contacts.item.detail', {
      url: '/detail/:foo'
    }).state('contacts.item.edit', {
      url: '/edit'
    });
  }));

  beforeEach(inject(function($document) {
    document = $document[0];
  }));

  it('should update class for sibling uiSref', inject(function($rootScope, $q, $compile, $state) {
    el = angular.element('<div><a ui-sref="contacts.item({ id: 1 })" ui-sref-active="active">Contacts</a><a ui-sref="contacts.item({ id: 2 })" ui-sref-active="active">Contacts</a></div>');
    template = $compile(el)($rootScope);
    $rootScope.$digest();

    expect(angular.element(template[0].querySelector('a')).attr('class')).toBe('');
    $state.transitionTo('contacts.item', { id: 1 });
    $q.flush();

    expect(angular.element(template[0].querySelector('a')).attr('class')).toBe('active');

    $state.transitionTo('contacts.item', { id: 2 });
    $q.flush();
    expect(angular.element(template[0].querySelector('a')).attr('class')).toBe('');
  }));

  it('should match state\'s parameters', inject(function($rootScope, $q, $compile, $state) {
    el = angular.element('<div><a ui-sref="contacts.item.detail({ foo: \'bar\' })" ui-sref-active="active">Contacts</a></div>');
    template = $compile(el)($rootScope);
    $rootScope.$digest();

    expect(angular.element(template[0].querySelector('a')).attr('class')).toBe('');
    $state.transitionTo('contacts.item.detail', { id: 5, foo: 'bar' });
    $q.flush();
    expect(angular.element(template[0].querySelector('a')).attr('class')).toBe('active');

    $state.transitionTo('contacts.item.detail', { id: 5, foo: 'baz' });
    $q.flush();
    expect(angular.element(template[0].querySelector('a')).attr('class')).toBe('');
  }));

  it('should match on child states', inject(function($rootScope, $q, $compile, $state) {
    template = $compile('<div><a ui-sref="contacts.item({ id: 1 })" ui-sref-active="active">Contacts</a></div>')($rootScope);
    $rootScope.$digest();
    var a = angular.element(template[0].getElementsByTagName('a')[0]);

    $state.transitionTo('contacts.item.edit', { id: 1 });
    $q.flush();
    expect(a.attr('class')).toMatch(/active/);

    $state.transitionTo('contacts.item.edit', { id: 4 });
    $q.flush();
    expect(a.attr('class')).not.toMatch(/active/);
  }));

  it('should NOT match on child states when active-equals is used', inject(function($rootScope, $q, $compile, $state) {
    template = $compile('<div><a ui-sref="contacts.item({ id: 1 })" ui-sref-active-eq="active">Contacts</a></div>')($rootScope);
    $rootScope.$digest();
    var a = angular.element(template[0].getElementsByTagName('a')[0]);

    $state.transitionTo('contacts.item', { id: 1 });
    $q.flush();
    expect(a.attr('class')).toMatch(/active/);

    $state.transitionTo('contacts.item.edit', { id: 1 });
    $q.flush();
    expect(a.attr('class')).not.toMatch(/active/);
  }));

  it('should resolve relative state refs', inject(function($rootScope, $q, $compile, $state) {
    el = angular.element('<section><div ui-view></div></section>');
    template = $compile(el)($rootScope);
    $rootScope.$digest();

    $state.transitionTo('contacts');
    $q.flush();
    expect(angular.element(template[0].querySelector('a')).attr('class')).toBe('ng-scope');

    $state.transitionTo('contacts.item', { id: 6 });
    $q.flush();
    expect(angular.element(template[0].querySelector('a')).attr('class')).toBe('ng-scope active');

    $state.transitionTo('contacts.item', { id: 5 });
    $q.flush();
    expect(angular.element(template[0].querySelector('a')).attr('class')).toBe('ng-scope');
  }));
});

describe('uiView controllers or onEnter handlers', function() {
  var el, template, scope, document, count;

  beforeEach(module('ui.router'));

  beforeEach(module(function($stateProvider) {
    count = 0;
    $stateProvider
      .state('aside',         { url: '/aside', template: '<div class="aside"></div>' })
      .state('A',           { url: '/A', template: '<div class="A" ui-view="fwd"></div>' })
      .state('A.fwd', {
        url: '/fwd', views: { 'fwd@A': {
          template: '<div class="fwd" ui-view>',
          controller: function($state) { if (count++ < 20 && $state.current.name == 'A.fwd') $state.go(".nest"); }
        }}
      })
      .state('A.fwd.nest',  { url: '/nest', template: '<div class="nest"></div>' });
  }));

  beforeEach(inject(function($document) {
    document = $document[0];
  }));

  it('should not go into an infinite loop when controller uses $state.go', inject(function($rootScope, $q, $compile, $state) {
    el = angular.element('<div><ui-view></ui-view></div>');
    template = $compile(el)($rootScope);
    $rootScope.$digest();

    $state.transitionTo('aside');
    $q.flush();
    expect(template[0].querySelector('.aside')).toBeDefined();
    expect(template[0].querySelector('.fwd')).toBeNull();

    $state.transitionTo('A');
    $q.flush();
    expect(template[0].querySelector('.A')).not.toBeNull();
    expect(template[0].querySelector('.fwd')).toBeNull();

    $state.transitionTo('A.fwd');
    $q.flush();
    expect(template[0].querySelector('.A')).not.toBeNull();
    expect(template[0].querySelector('.fwd')).not.toBeNull();
    expect(template[0].querySelector('.nest')).not.toBeNull();
    expect(count).toBe(1);
  }));
});<|MERGE_RESOLUTION|>--- conflicted
+++ resolved
@@ -149,84 +149,50 @@
     }));
 
     it('should not transition states when ctrl-clicked', inject(function($state, $stateParams, $q) {
-<<<<<<< HEAD
-      expect($state.$current.name).toEqual('');
-=======
-      expect($state.$current.name).toEqual('top');
->>>>>>> faa2ee9a
+      expect($state.$current.name).toEqual('top');
       expect($stateParams).toEqualData({});
 
       triggerClick(el, { ctrlKey: true });
       timeoutFlush();
       $q.flush();
-<<<<<<< HEAD
-
-      expect($state.current.name).toEqual('');
-      expect($stateParams).toEqualData({});
+      
+      expect($state.current.name).toEqual('top');
+      expect($stateParams).toEqualData({ });
     }));
 
     it('should not transition states when meta-clicked', inject(function($state, $stateParams, $q) {
-      expect($state.$current.name).toEqual('');
-=======
-      
-      expect($state.current.name).toEqual('top');
-      expect($stateParams).toEqualData({ });
-    }));
-
-    it('should not transition states when meta-clicked', inject(function($state, $stateParams, $q) {
-      expect($state.$current.name).toEqual('top');
->>>>>>> faa2ee9a
+      expect($state.$current.name).toEqual('top');
       expect($stateParams).toEqualData({});
 
       triggerClick(el, { metaKey: true });
       timeoutFlush();
       $q.flush();
 
-<<<<<<< HEAD
-      expect($state.current.name).toEqual('');
-=======
-      expect($state.current.name).toEqual('top');
->>>>>>> faa2ee9a
+      expect($state.current.name).toEqual('top');
       expect($stateParams).toEqualData({});
     }));
 
     it('should not transition states when shift-clicked', inject(function($state, $stateParams, $q) {
-<<<<<<< HEAD
-      expect($state.$current.name).toEqual('');
-=======
-      expect($state.$current.name).toEqual('top');
->>>>>>> faa2ee9a
+      expect($state.$current.name).toEqual('top');
       expect($stateParams).toEqualData({});
 
       triggerClick(el, { shiftKey: true });
       timeoutFlush();
       $q.flush();
 
-<<<<<<< HEAD
-      expect($state.current.name).toEqual('');
-=======
-      expect($state.current.name).toEqual('top');
->>>>>>> faa2ee9a
+      expect($state.current.name).toEqual('top');
       expect($stateParams).toEqualData({});
     }));
 
     it('should not transition states when middle-clicked', inject(function($state, $stateParams, $q) {
-<<<<<<< HEAD
-      expect($state.$current.name).toEqual('');
-=======
-      expect($state.$current.name).toEqual('top');
->>>>>>> faa2ee9a
+      expect($state.$current.name).toEqual('top');
       expect($stateParams).toEqualData({});
 
       triggerClick(el, { button: 1 });
       timeoutFlush();
       $q.flush();
 
-<<<<<<< HEAD
-      expect($state.current.name).toEqual('');
-=======
-      expect($state.current.name).toEqual('top');
->>>>>>> faa2ee9a
+      expect($state.current.name).toEqual('top');
       expect($stateParams).toEqualData({});
     }));
 
@@ -238,20 +204,12 @@
       timeoutFlush();
       $q.flush();
 
-<<<<<<< HEAD
-      expect($state.current.name).toEqual('');
-=======
-      expect($state.current.name).toEqual('top');
->>>>>>> faa2ee9a
+      expect($state.current.name).toEqual('top');
       expect($stateParams).toEqualData({});
     }));
 
     it('should not transition states if preventDefault() is called in click handler', inject(function($state, $stateParams, $q) {
-<<<<<<< HEAD
-      expect($state.$current.name).toEqual('');
-=======
-      expect($state.$current.name).toEqual('top');
->>>>>>> faa2ee9a
+      expect($state.$current.name).toEqual('top');
       expect($stateParams).toEqualData({});
 
       el.bind('click', function(e) {
@@ -262,11 +220,7 @@
       timeoutFlush();
       $q.flush();
 
-<<<<<<< HEAD
-      expect($state.current.name).toEqual('');
-=======
-      expect($state.current.name).toEqual('top');
->>>>>>> faa2ee9a
+      expect($state.current.name).toEqual('top');
       expect($stateParams).toEqualData({});
     }));
 
